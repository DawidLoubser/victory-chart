{
  "name": "victory-chart",
  "version": "6.0.1",
  "description": "Chart Component for Victory",
  "main": "lib/index.js",
  "repository": {
    "type": "git",
    "url": "https://github.com/formidablelabs/victory-chart.git"
  },
  "author": "Lauren Eastridge",
  "license": "MIT",
  "bugs": {
    "url": "https://github.com/formidablelabs/victory-chart/issues"
  },
  "homepage": "https://github.com/formidablelabs/victory-chart",
  "scripts": {
    "postinstall": "cd lib || builder run npm:postinstall || (echo 'POSTINSTALL FAILED: If using npm v2, please upgrade to npm v3. See bug https://github.com/FormidableLabs/builder/issues/35' && exit 1)",
    "preversion": "builder run npm:preversion",
    "start": "builder run hot",
    "test": "builder run check",
    "version": "builder run npm:version && git add dist && git commit -m \"Commit 'dist/' for publishing\"",
    "docs-build-static": "echo 'Static docs generation for victory-chart is not supported.'"
  },
  "dependencies": {
    "builder": "~2.9.1",
    "builder-victory-component": "^2.1.1",
    "d3-scale": "^0.2.0",
    "d3-shape": "^0.6.0",
<<<<<<< HEAD
    "lodash": "^4.6.1",
    "victory-core": "^1.3.1"
=======
    "lodash": "~4.6.1",
    "victory-core": "^1.3.2"
>>>>>>> b1c6399b
  },
  "devDependencies": {
    "builder-victory-component-dev": "^2.1.1",
    "chai": "^3.2.0",
    "history": "~1.17.0",
    "ecology": "^1.2.0",
    "enzyme": "^2.0.0",
    "mocha": "^2.3.3",
    "radium": "^0.16.2",
    "react": "^0.14.3",
    "react-dom": "^0.14.3",
    "react-router": "^1.0.0",
    "sinon": "^1.17.3",
    "sinon-chai": "^2.8.0"
  }
}<|MERGE_RESOLUTION|>--- conflicted
+++ resolved
@@ -26,13 +26,8 @@
     "builder-victory-component": "^2.1.1",
     "d3-scale": "^0.2.0",
     "d3-shape": "^0.6.0",
-<<<<<<< HEAD
-    "lodash": "^4.6.1",
-    "victory-core": "^1.3.1"
-=======
     "lodash": "~4.6.1",
     "victory-core": "^1.3.2"
->>>>>>> b1c6399b
   },
   "devDependencies": {
     "builder-victory-component-dev": "^2.1.1",
