--- conflicted
+++ resolved
@@ -21,23 +21,13 @@
     "version": "builder run npm:version && git add dist && git commit -m \"Commit 'dist/' for publishing\""
   },
   "dependencies": {
-<<<<<<< HEAD
+    "builder": "~2.8.0",
     "builder-victory-component": "^1.0.3",
-    "builder": "~2.8.0",
     "d3-scale": "^0.2.0",
     "d3-shape": "^0.5.1",
     "lodash": "^4.6.1",
-    "memoizerific": "^1.5.2",
+    "lru-memoize": "^1.0.1",
     "victory-core": "^1.2.0"
-=======
-    "builder": "~2.4.0",
-    "builder-victory-component": "~0.2.1",
-    "d3-scale": "^0.2.0",
-    "d3-shape": "^0.5.1",
-    "lodash": "^3.10.1",
-    "lru-memoize": "^1.0.1",
-    "victory-core": "^1.1.1"
->>>>>>> 4811ff04
   },
   "devDependencies": {
     "builder-victory-component-dev": "^1.0.3",
