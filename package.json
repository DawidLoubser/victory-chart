{
  "name": "victory-chart",
  "version": "2.1.3",
  "description": "Chart Component for Victory",
  "main": "lib/index.js",
  "repository": {
    "type": "git",
    "url": "https://github.com/formidablelabs/victory-chart.git"
  },
  "author": "Lauren Eastridge",
  "license": "MIT",
  "bugs": {
    "url": "https://github.com/formidablelabs/victory-chart/issues"
  },
  "homepage": "https://github.com/formidablelabs/victory-chart",
  "scripts": {
<<<<<<< HEAD
    "postinstall": "cd lib || builder run build",
=======
    "postinstall": "cd lib || builder run npm:postinstall || (echo 'POSTINSTALL FAILED: If using npm v2, please upgrade to npm v3. See bug https://github.com/FormidableLabs/builder/issues/35' && exit 1)",
>>>>>>> d67077f9
    "preversion": "builder run npm:preversion",
    "version": "builder run npm:version",
    "test": "builder run npm:test"
  },
  "dependencies": {
<<<<<<< HEAD
    "builder": "~2.4.0",
    "builder-victory-component": "~0.1.0",
    "victory-axis": "1.6.0",
    "victory-util": "^2.1.0"
  },
  "devDependencies": {
    "builder-victory-component-dev": "~0.1.0",
=======
    "builder": "~2.2.2",
    "builder-victory-component": "~0.1.2",
    "victory-axis": "1.5.5",
    "victory-line": "0.6.0",
    "victory-util": "^2.0.3"
  },
  "devDependencies": {
    "builder-victory-component-dev": "~0.1.2",
>>>>>>> d67077f9
    "chai": "^3.2.0",
    "mocha": "^2.3.3",
    "react": "^0.14.3",
    "react-addons-test-utils": "^0.14.3",
    "react-dom": "^0.14.3",
    "sinon": "^1.17.2",
    "sinon-chai": "^2.8.0",
<<<<<<< HEAD
    "victory-bar": "2.6.0",
    "victory-line": "0.7.0",
    "victory-scatter": "0.7.0"
=======
    "victory-bar": "2.5.1",
    "victory-scatter": "0.6.0"
>>>>>>> d67077f9
  }
}<|MERGE_RESOLUTION|>--- conflicted
+++ resolved
@@ -14,34 +14,19 @@
   },
   "homepage": "https://github.com/formidablelabs/victory-chart",
   "scripts": {
-<<<<<<< HEAD
-    "postinstall": "cd lib || builder run build",
-=======
     "postinstall": "cd lib || builder run npm:postinstall || (echo 'POSTINSTALL FAILED: If using npm v2, please upgrade to npm v3. See bug https://github.com/FormidableLabs/builder/issues/35' && exit 1)",
->>>>>>> d67077f9
     "preversion": "builder run npm:preversion",
     "version": "builder run npm:version",
     "test": "builder run npm:test"
   },
   "dependencies": {
-<<<<<<< HEAD
     "builder": "~2.4.0",
-    "builder-victory-component": "~0.1.0",
+    "builder-victory-component": "~0.1.2",
     "victory-axis": "1.6.0",
     "victory-util": "^2.1.0"
   },
   "devDependencies": {
-    "builder-victory-component-dev": "~0.1.0",
-=======
-    "builder": "~2.2.2",
-    "builder-victory-component": "~0.1.2",
-    "victory-axis": "1.5.5",
-    "victory-line": "0.6.0",
-    "victory-util": "^2.0.3"
-  },
-  "devDependencies": {
     "builder-victory-component-dev": "~0.1.2",
->>>>>>> d67077f9
     "chai": "^3.2.0",
     "mocha": "^2.3.3",
     "react": "^0.14.3",
@@ -49,13 +34,8 @@
     "react-dom": "^0.14.3",
     "sinon": "^1.17.2",
     "sinon-chai": "^2.8.0",
-<<<<<<< HEAD
     "victory-bar": "2.6.0",
     "victory-line": "0.7.0",
     "victory-scatter": "0.7.0"
-=======
-    "victory-bar": "2.5.1",
-    "victory-scatter": "0.6.0"
->>>>>>> d67077f9
   }
 }