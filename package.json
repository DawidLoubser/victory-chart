{
  "name": "victory-chart",
  "version": "3.0.0",
  "description": "Chart Component for Victory",
  "main": "lib/index.js",
  "repository": {
    "type": "git",
    "url": "https://github.com/formidablelabs/victory-chart.git"
  },
  "author": "Lauren Eastridge",
  "license": "MIT",
  "bugs": {
    "url": "https://github.com/formidablelabs/victory-chart/issues"
  },
  "homepage": "https://github.com/formidablelabs/victory-chart",
  "scripts": {
    "postinstall": "cd lib || builder run npm:postinstall || (echo 'POSTINSTALL FAILED: If using npm v2, please upgrade to npm v3. See bug https://github.com/FormidableLabs/builder/issues/35' && exit 1)",
    "preversion": "builder run npm:preversion",
    "version": "builder run npm:version && git add dist && git commit -m \"Commit 'dist/' for publishing\"",
    "test": "builder run npm:test"
  },
  "dependencies": {
    "builder": "~2.4.0",
    "builder-victory-component": "~0.2.1",
    "lodash": "^3.10.1",
    "radium": "^0.16.2",
<<<<<<< HEAD
    "victory-axis": "2.0.0",
    "victory-util": "^4.0.0"
=======
    "victory-axis": "1.6.0",
    "victory-util": "^2.1.0"
>>>>>>> b75b2e45
  },
  "devDependencies": {
    "builder-victory-component-dev": "~0.2.1",
    "chai": "^3.2.0",
    "mocha": "^2.3.3",
    "react": "^0.14.3",
    "react-addons-test-utils": "^0.14.3",
    "react-dom": "^0.14.3",
    "sinon": "^1.17.2",
    "sinon-chai": "^2.8.0",
    "victory-bar": "3.0.0",
    "victory-line": "1.0.0",
    "victory-scatter": "1.0.0"
  }
}<|MERGE_RESOLUTION|>--- conflicted
+++ resolved
@@ -24,13 +24,8 @@
     "builder-victory-component": "~0.2.1",
     "lodash": "^3.10.1",
     "radium": "^0.16.2",
-<<<<<<< HEAD
     "victory-axis": "2.0.0",
     "victory-util": "^4.0.0"
-=======
-    "victory-axis": "1.6.0",
-    "victory-util": "^2.1.0"
->>>>>>> b75b2e45
   },
   "devDependencies": {
     "builder-victory-component-dev": "~0.2.1",
