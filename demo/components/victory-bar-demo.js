/*global window:false*/
import React from "react";
<<<<<<< HEAD
import {VictoryBar, VictoryChart, VictoryGroup, VictoryStack, VictoryEvents} from "../../src/index";
import { random, range } from "lodash";
=======
import { assign, random, range } from "lodash";
import {VictoryBar, VictoryChart, VictoryGroup, VictoryStack} from "../../src/index";
>>>>>>> 3adb4bf0

class Wrapper extends React.Component {
  static propTypes = {
    children: React.PropTypes.oneOfType([
      React.PropTypes.arrayOf(React.PropTypes.node),
      React.PropTypes.node
    ])
  };

  renderChildren(props) {
    const children = React.Children.toArray(props.children);
    return children.map((child) => {
      return React.cloneElement(child, assign({}, child.props, props));
    });
  }

  render() {
    return (
      <g>{this.renderChildren(this.props)}</g>
    );
  }
}

export default class App extends React.Component {
  constructor() {
    super();
    this.state = {
      barData: this.getBarData(),
      barTransitionData: this.getBarTransitionData(),
      multiTransitionData: this.getMultiTransitionData(),
      numericBarData: this.getNumericBarData()
    };
  }

  getBarData() {
    return range(5).map(() => {
      return [
        {
          x: "rabbits",
          y: random(1, 5)
        },
        {
          x: "cats",
          y: random(1, 10)
        },
        {
          x: "dogs",
          y: random(0, 15)
        }
      ];
    });
  }

  getNumericBarData() {
    return range(5).map(() => {
      return [
        {
          x: random(1, 3),
          y: random(1, 5)
        },
        {
          x: random(4, 7),
          y: random(1, 10)
        },
        {
          x: random(9, 11),
          y: random(0, 15)
        }
      ];
    });
  }

  getBarTransitionData() {
    const bars = random(6, 10);
    return range(bars).map((bar) => {
      return {x: bar, y: random(2, 10)};
    });
  }

  getMultiTransitionData() {
    const bars = random(3, 5);
    return range(4).map(() => {
      return range(bars).map((bar) => {
        return {x: bar, y: random(2, 10)};
      });
    });
  }

  componentDidMount() {
    /* eslint-disable react/no-did-mount-set-state */
    this.setStateInterval = window.setInterval(() => {
      this.setState({
        barData: this.getBarData(),
        barTransitionData: this.getBarTransitionData(),
        multiTransitionData: this.getMultiTransitionData(),
        numericBarData: this.getNumericBarData()
      });
    }, 2000);
  }

  componentWillUnmount() {
    window.clearInterval(this.setStateInterval);
  }

  render() {
    const parentStyle = {border: "1px solid #ccc", margin: "2%", maxWidth: "40%"};

    return (
      <div className="demo">
        <h1>VictoryBar</h1>
        {/*}
        <VictoryBar
          style={{
            parent: parentStyle,
            labels: {angle: 45, verticalAnchor: "end", textAnchor: "end"}
          }}
          labels={() => "HELLO"}
          animate={{
            duration: 500,
            onExit: {
              duration: 1000
            },
            onEnter: {
              duration: 500
            }
          }}
          data={this.state.barTransitionData}
        />

        <VictoryStack
          style={{parent: parentStyle}}
          animate={{duration: 1000}}
          colorScale={"warm"}
        >
          {this.state.multiTransitionData.map((data, index) => {
            return <Wrapper key={index}><VictoryBar data={data}/></Wrapper>;
          })}
        </VictoryStack>

        <VictoryGroup
          offset={15}
          style={{parent: parentStyle}}
          animate={{duration: 1000}}
          colorScale={"qualitative"}
        >
          {this.state.multiTransitionData.map((data, index) => {
            return <Wrapper key={index}><VictoryBar key={index} data={data}/></Wrapper>;
          })}
        </VictoryGroup>

        <VictoryGroup
          style={{parent: parentStyle}} offset={18}
          colorScale={"qualitative"}
          animate={{duration: 2000}}
          labels={["a", "b", "c"]}
        >
          {this.getBarData().map((data, index) => {
            return <VictoryBar key={index} data={data}/>;
          })}
        </VictoryGroup>

        <VictoryGroup horizontal style={{parent: parentStyle}} offset={8}
          colorScale={"cool"} animate={{duration: 2000}}
        >
          {this.getBarData().map((data, index) => {
            return <VictoryBar key={index} data={data}/>;
          })}
        </VictoryGroup>

        <VictoryGroup style={{parent: parentStyle}} offset={15} animate={{duration: 2000}}>
          <VictoryStack colorScale={"red"}>
            {this.getBarData().map((data, index) => {
              return <VictoryBar key={index} data={data}/>;
            })}
          </VictoryStack>
          <VictoryStack colorScale={"green"}>
            {this.getBarData().map((data, index) => {
              return <VictoryBar key={index} data={data}/>;
            })}
          </VictoryStack>
          <VictoryStack colorScale={"blue"}>
            {this.getBarData().map((data, index) => {
              return <VictoryBar key={index} data={data}/>;
            })}
          </VictoryStack>
        </VictoryGroup>

        <VictoryStack
          style={{parent: parentStyle}}
          animate={{duration: 2000}}
          colorScale={"warm"}
          labels={["one", "two", "three"]}
        >
          {this.getBarData().map((data, index) => {
            return <VictoryBar key={index} data={data}/>;
          })}
        </VictoryStack>

        <ChartWrap>
          <VictoryBar
            data={[[0, 1], [2, 3], [4, 5]]}
            x={0}
            y={1}
          />
        </ChartWrap>

        <ChartWrap>
          <VictoryBar
            height={250}
            data={[["a", 1], ["b", 3], ["c", 5]]}
            x={0}
            y={1}
          />
        </ChartWrap>

        <ChartWrap>
          <VictoryBar
            height={250}
            data={[{a: {b: {c: 1, d: 1}}}, {a: {b: {c: 2, d: 3}}}]}
            x={"a.b.c"}
            y={"a.b.d"}
          />
        </ChartWrap>

          <VictoryStack colorScale="warm" style={{parent: parentStyle}}>
            <Wrapper>
              <VictoryBar
                data={[{x: "a", y: 2}, {x: "b", y: 3}, {x: "c", y: 4}]}
                events={{
                  data: {
                    onClick: () => {
                      return {data: {style: {fill: "cyan"}}};
                    }
                  }
                }}
              />
            </Wrapper>
            <VictoryBar
              data={[{x: "c", y: 2}, {x: "d", y: 3}, {x: "e", y: 4}]}
              events={{
                data: {
                  onClick: () => {
                    return {data: {style: {fill: "blue"}}};
                  }
                }
              }}
            />
          </VictoryStack>
          {*/}
          <svg width={500} height={300} style={{parent: parentStyle}}>
            <VictoryEvents
              events={{
                data: {
                  onClick: () => {
                    console.log("SHARED EVENT")
                    return {data: {style: {fill: "cyan", width: 25}}};
                  }
                }
              }}
            >
              <VictoryBar
                style={{
                  data: {width: 25, fill: "gold"}
                }}
                data={[{x: "a", y: 2}, {x: "b", y: 3}, {x: "c", y: 4}]}
              />
              <VictoryBar
                data={[{x: "a", y: 2}, {x: "b", y: 3}, {x: "c", y: 4}]}
                events={{
                  data: {
                    onClick: () => {
                      console.log("SINGLE EVENT ")
                      return {data: {style: {fill: "blue"}}};
                    }
                  }
                }}
              />
          </VictoryEvents>
        </svg>
      </div>
    );
  }
}

class ChartWrap extends React.Component {
  static propTypes = {
    width: React.PropTypes.number,
    height: React.PropTypes.number,
    children: React.PropTypes.any
  };
  static defaultProps = {
    width: 350,
    height: 250
  };
  // renders both a standalone chart, and a version wrapped in VictoryChart,
  // to test both cases at once
  render() {
    const parentStyle = {border: "1px solid #ccc", margin: "2%", maxWidth: "40%"};
    const props = Object.assign({}, this.props, {style: {parent: parentStyle}});
    return (
      <div>
        {React.cloneElement(this.props.children, props)}
        <VictoryChart {...props}>{this.props.children}</VictoryChart>
      </div>
    );
  }
}<|MERGE_RESOLUTION|>--- conflicted
+++ resolved
@@ -1,12 +1,7 @@
 /*global window:false*/
 import React from "react";
-<<<<<<< HEAD
 import {VictoryBar, VictoryChart, VictoryGroup, VictoryStack, VictoryEvents} from "../../src/index";
-import { random, range } from "lodash";
-=======
 import { assign, random, range } from "lodash";
-import {VictoryBar, VictoryChart, VictoryGroup, VictoryStack} from "../../src/index";
->>>>>>> 3adb4bf0
 
 class Wrapper extends React.Component {
   static propTypes = {
@@ -117,7 +112,6 @@
     return (
       <div className="demo">
         <h1>VictoryBar</h1>
-        {/*}
         <VictoryBar
           style={{
             parent: parentStyle,
@@ -255,14 +249,19 @@
               }}
             />
           </VictoryStack>
-          {*/}
           <svg width={500} height={300} style={{parent: parentStyle}}>
             <VictoryEvents
               events={{
                 data: {
                   onClick: () => {
-                    console.log("SHARED EVENT")
-                    return {data: {style: {fill: "cyan", width: 25}}};
+                    console.log("SHARED EVENT");
+                    return {
+                      target: "data",
+                      eventKey: 1,
+                      mutation: () => {
+                        return {style: {fill: "blue"}};
+                      }
+                    };
                   }
                 }
               }}
