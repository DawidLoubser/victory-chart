--- conflicted
+++ resolved
@@ -1,13 +1,7 @@
 /*global window:false*/
 import React from "react";
-<<<<<<< HEAD
-import range from "lodash/range";
-import random from "lodash/random";
 import {VictoryBar, VictoryChart, VictoryGroup, VictoryStack, VictoryEvents} from "../../src/index";
-=======
 import { random, range } from "lodash";
-import {VictoryBar, VictoryChart, VictoryGroup, VictoryStack} from "../../src/index";
->>>>>>> 7fcde280
 
 export default class App extends React.Component {
   constructor() {
