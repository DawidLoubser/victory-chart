/*global document:false */
import React from "react";
import ReactDOM from "react-dom";
<<<<<<< HEAD
import _ from "lodash";
import {VictoryChart} from "../src/index";
import {VictoryAxis} from "victory-axis";
import {VictoryBar} from "victory-bar";
import {VictoryLine} from "victory-line";
import {VictoryScatter} from "victory-scatter";

const chartStyle = {parent: {width: 500, height: 350, margin: 50}};
class App extends React.Component {
  constructor(props) {
    super(props);
    this.state = {
      scatterData: this.getScatterData(),
      lineData: this.getData(),
      numericBarData: this.getNumericBarData(),
      barData: this.getBarData(),
      lineStyle: this.getStyles()
    };
  }

  getData() {
    return _.map(_.range(20), (i) => {
      return {
        x: i,
        y: Math.random()
      };
    });
  }

  getNumericBarData() {
    return _.map(_.range(5), () => {
      return [
        {
          x: _.random(1, 3),
          y: _.random(1, 5)
        },
        {
          x: _.random(4, 7),
          y: _.random(1, 10)
        },
        {
          x: _.random(9, 11),
          y: _.random(1, 15)
        }
      ];
    });
  }

  getBarData() {
    return _.map(_.range(5), () => {
      return [
        {
          x: "apples",
          y: _.random(2, 5)
        },
        {
          x: "bananas",
          y: _.random(2, 10)
        },
        {
          x: "oranges",
          y: _.random(0, 15)
        }
      ];
    });
  }

  getScatterData() {
    const colors =
      ["violet", "cornflowerblue", "gold", "orange", "turquoise", "tomato", "greenyellow"];
    const symbols = ["circle", "star", "square", "triangleUp", "triangleDown", "diamond", "plus"];
    return _.map(_.range(20), (index) => {
      const scaledIndex = _.floor(index % 7);
      return {
        x: _.random(20),
        y: _.random(20),
        size: _.random(8) + 3,
        symbol: symbols[scaledIndex],
        fill: colors[_.random(0, 6)],
        opacity: _.random(0.3, 1)
      };
    });
  }

  getStyles() {
    const colors = ["red", "orange", "cyan", "green", "blue", "purple"];
    return {
      stroke: colors[_.random(0, 5)],
      strokeWidth: [_.random(1, 3)]
    };
  }

  componentWillMount() {
    window.setInterval(() => {
      this.setState({
        scatterData: this.getScatterData(),
        lineData: this.getData(),
        barData: this.getBarData(),
        numericBarData: this.getNumericBarData(),
        lineStyle: this.getStyles()
      });
    }, 4000);
  }


  render() {
    return (
      <div className="demo">
        <p>
          <VictoryChart/>

          <VictoryChart height={500} width={200}>
            <VictoryScatter/>
          </VictoryChart>

          <VictoryChart>
            <VictoryLine/>
          </VictoryChart>

          <VictoryChart>
            <VictoryBar/>
          </VictoryChart>

          <VictoryChart>
            <VictoryLine
              style={{data:
                {stroke: "red", strokeWidth: 4}
              }}
              y={(x) => Math.sin(2 * Math.PI * x)}
            />
            <VictoryLine
              style={{data:
                {stroke: "blue", strokeWidth: 4}
              }}
              y={(x) => Math.cos(2 * Math.PI * x)}
            />
          </VictoryChart>

          <VictoryChart style={chartStyle} animate={{velocity: 0.02}}>
            <VictoryAxis dependentAxis orientation="left" style={{grid: {strokeWidth: 1}}}/>
            <VictoryLine
              data={this.state.lineData}
              style={{data: this.state.lineStyle}}
            />
          </VictoryChart>

          <VictoryChart style={chartStyle}>
            <VictoryAxis
              orientation="bottom"
              tickValues={[
                new Date(1980, 1, 1),
                new Date(1990, 1, 1),
                new Date(2000, 1, 1),
                new Date(2010, 1, 1),
                new Date(2020, 1, 1)
              ]}
              tickFormat={(x) => x.getFullYear()}
            />
            <VictoryLine
              data={[
                {x: new Date(1982, 1, 1), y: 125},
                {x: new Date(1987, 1, 1), y: 257},
                {x: new Date(1993, 1, 1), y: 345},
                {x: new Date(1997, 1, 1), y: 515},
                {x: new Date(2001, 1, 1), y: 132},
                {x: new Date(2005, 1, 1), y: 305},
                {x: new Date(2011, 1, 1), y: 270},
                {x: new Date(2015, 1, 1), y: 470}
              ]}
            />
          </VictoryChart>

          <VictoryChart animate={{velocity: 0.02}}>
            <VictoryScatter data={this.state.scatterData}/>
            <VictoryLine y={(x) => x}/>
          </VictoryChart>

          <VictoryChart>
            <VictoryAxis dependentAxis orientation="right"/>
            <VictoryAxis orientation="top"/>
            <VictoryLine y={(x) => 0.5 * x + 0.5} style={{data: {stroke: "red"}}}/>
            <VictoryScatter y={(x) => x * x} style={{data: {stroke: "red"}}}/>
          </VictoryChart>

          <VictoryChart animate={{velocity: 0.02}} domainPadding={{x: 20}}>
            <VictoryAxis orientation="top"/>
            <VictoryBar
              data={this.state.numericBarData}
              dataAttributes={[
                {fill: "cornflowerblue"},
                {fill: "orange"},
                {fill: "greenyellow"},
                {fill: "gold"},
                {fill: "tomato"}
              ]}
              categories={[[1, 3], [4, 7], [9, 11]]}
            />
          </VictoryChart>

          <VictoryChart animate={{velocity: 0.02}}
            domainPadding={{x: 100}}
          >
            <VictoryAxis
              tickValues={["apples", "bananas", "oranges"]}
              tickFormat={() => ""}
            />
            <VictoryBar stacked
              data={this.state.barData}
              dataAttributes={[
                {fill: "cornflowerblue"},
                {fill: "greenyellow"},
                {fill: "gold"},
                {fill: "orange"},
                {fill: "tomato"}
              ]}
              labels={["apples\n(fuji)", "bananas", "oranges\n(navel)"]}
            />
          </VictoryChart>

          <VictoryChart>
            <VictoryScatter style={{data: {fill: "red"}}}
              symbol="star"
              x={[1, 2, 3, 4]} y={[1, 2, 10, 4]}
            />
            <VictoryLine style={{data: {stroke: "green"}}} interpolation="basis"
              x={[-2, -1, 0, 1, 3]} y={(x) => x * x}
            />
            <VictoryScatter style={{data: {fill: "blue"}}}
              x={[3, 4, 6]} y={[-5, -4, -3, -2, 2, 3]}
            />
          </VictoryChart>

          <VictoryChart domainPadding={{x: 30, y: 30}}>
            <VictoryAxis
              tickValues={[1, 2, 3, 4, 5, 6, 7, 8, 9, 10, 11, 12, 13]}
              tickFormat={(x) => `${x}\ntick`}
              style={{
                axis: {stroke: "black", strokeWidth: 2},
                ticks: {stroke: "transparent"},
                tickLabels: {fill: "black"}
              }}
            />
            <VictoryAxis label="y axis" dependentAxis
              tickValues={[0, 1.5, 3, 4.5]}
              style={{
                grid: {strokeWidth: 1},
                axis: {stroke: "transparent"},
                ticks: {stroke: "transparent", padding: 15}
              }}
            />
            <VictoryBar style={{data: {width: 15, fill: "orange"}}}
              data={[
                {x: 1, y: 1},
                {x: 2, y: 2},
                {x: 3, y: 3},
                {x: 4, y: 2},
                {x: 5, y: 1},
                {x: 6, y: 2},
                {x: 7, y: 3},
                {x: 8, y: 2},
                {x: 9, y: 1},
                {x: 10, y: 2},
                {x: 11, y: 3},
                {x: 12, y: 2},
                {x: 13, y: 1}
              ]}
            />
            <VictoryLine y={() => 0.5}
              style={{data: {stroke: "gold", strokeWidth: 3}}}
              label="LINE"
            />
          </VictoryChart>
        </p>
      </div>
    );
  }
}
=======
import Demo from "./demo";
>>>>>>> d67077f9

const content = document.getElementById("content");

ReactDOM.render(<Demo/>, content);<|MERGE_RESOLUTION|>--- conflicted
+++ resolved
@@ -1,287 +1,7 @@
 /*global document:false */
 import React from "react";
 import ReactDOM from "react-dom";
-<<<<<<< HEAD
-import _ from "lodash";
-import {VictoryChart} from "../src/index";
-import {VictoryAxis} from "victory-axis";
-import {VictoryBar} from "victory-bar";
-import {VictoryLine} from "victory-line";
-import {VictoryScatter} from "victory-scatter";
-
-const chartStyle = {parent: {width: 500, height: 350, margin: 50}};
-class App extends React.Component {
-  constructor(props) {
-    super(props);
-    this.state = {
-      scatterData: this.getScatterData(),
-      lineData: this.getData(),
-      numericBarData: this.getNumericBarData(),
-      barData: this.getBarData(),
-      lineStyle: this.getStyles()
-    };
-  }
-
-  getData() {
-    return _.map(_.range(20), (i) => {
-      return {
-        x: i,
-        y: Math.random()
-      };
-    });
-  }
-
-  getNumericBarData() {
-    return _.map(_.range(5), () => {
-      return [
-        {
-          x: _.random(1, 3),
-          y: _.random(1, 5)
-        },
-        {
-          x: _.random(4, 7),
-          y: _.random(1, 10)
-        },
-        {
-          x: _.random(9, 11),
-          y: _.random(1, 15)
-        }
-      ];
-    });
-  }
-
-  getBarData() {
-    return _.map(_.range(5), () => {
-      return [
-        {
-          x: "apples",
-          y: _.random(2, 5)
-        },
-        {
-          x: "bananas",
-          y: _.random(2, 10)
-        },
-        {
-          x: "oranges",
-          y: _.random(0, 15)
-        }
-      ];
-    });
-  }
-
-  getScatterData() {
-    const colors =
-      ["violet", "cornflowerblue", "gold", "orange", "turquoise", "tomato", "greenyellow"];
-    const symbols = ["circle", "star", "square", "triangleUp", "triangleDown", "diamond", "plus"];
-    return _.map(_.range(20), (index) => {
-      const scaledIndex = _.floor(index % 7);
-      return {
-        x: _.random(20),
-        y: _.random(20),
-        size: _.random(8) + 3,
-        symbol: symbols[scaledIndex],
-        fill: colors[_.random(0, 6)],
-        opacity: _.random(0.3, 1)
-      };
-    });
-  }
-
-  getStyles() {
-    const colors = ["red", "orange", "cyan", "green", "blue", "purple"];
-    return {
-      stroke: colors[_.random(0, 5)],
-      strokeWidth: [_.random(1, 3)]
-    };
-  }
-
-  componentWillMount() {
-    window.setInterval(() => {
-      this.setState({
-        scatterData: this.getScatterData(),
-        lineData: this.getData(),
-        barData: this.getBarData(),
-        numericBarData: this.getNumericBarData(),
-        lineStyle: this.getStyles()
-      });
-    }, 4000);
-  }
-
-
-  render() {
-    return (
-      <div className="demo">
-        <p>
-          <VictoryChart/>
-
-          <VictoryChart height={500} width={200}>
-            <VictoryScatter/>
-          </VictoryChart>
-
-          <VictoryChart>
-            <VictoryLine/>
-          </VictoryChart>
-
-          <VictoryChart>
-            <VictoryBar/>
-          </VictoryChart>
-
-          <VictoryChart>
-            <VictoryLine
-              style={{data:
-                {stroke: "red", strokeWidth: 4}
-              }}
-              y={(x) => Math.sin(2 * Math.PI * x)}
-            />
-            <VictoryLine
-              style={{data:
-                {stroke: "blue", strokeWidth: 4}
-              }}
-              y={(x) => Math.cos(2 * Math.PI * x)}
-            />
-          </VictoryChart>
-
-          <VictoryChart style={chartStyle} animate={{velocity: 0.02}}>
-            <VictoryAxis dependentAxis orientation="left" style={{grid: {strokeWidth: 1}}}/>
-            <VictoryLine
-              data={this.state.lineData}
-              style={{data: this.state.lineStyle}}
-            />
-          </VictoryChart>
-
-          <VictoryChart style={chartStyle}>
-            <VictoryAxis
-              orientation="bottom"
-              tickValues={[
-                new Date(1980, 1, 1),
-                new Date(1990, 1, 1),
-                new Date(2000, 1, 1),
-                new Date(2010, 1, 1),
-                new Date(2020, 1, 1)
-              ]}
-              tickFormat={(x) => x.getFullYear()}
-            />
-            <VictoryLine
-              data={[
-                {x: new Date(1982, 1, 1), y: 125},
-                {x: new Date(1987, 1, 1), y: 257},
-                {x: new Date(1993, 1, 1), y: 345},
-                {x: new Date(1997, 1, 1), y: 515},
-                {x: new Date(2001, 1, 1), y: 132},
-                {x: new Date(2005, 1, 1), y: 305},
-                {x: new Date(2011, 1, 1), y: 270},
-                {x: new Date(2015, 1, 1), y: 470}
-              ]}
-            />
-          </VictoryChart>
-
-          <VictoryChart animate={{velocity: 0.02}}>
-            <VictoryScatter data={this.state.scatterData}/>
-            <VictoryLine y={(x) => x}/>
-          </VictoryChart>
-
-          <VictoryChart>
-            <VictoryAxis dependentAxis orientation="right"/>
-            <VictoryAxis orientation="top"/>
-            <VictoryLine y={(x) => 0.5 * x + 0.5} style={{data: {stroke: "red"}}}/>
-            <VictoryScatter y={(x) => x * x} style={{data: {stroke: "red"}}}/>
-          </VictoryChart>
-
-          <VictoryChart animate={{velocity: 0.02}} domainPadding={{x: 20}}>
-            <VictoryAxis orientation="top"/>
-            <VictoryBar
-              data={this.state.numericBarData}
-              dataAttributes={[
-                {fill: "cornflowerblue"},
-                {fill: "orange"},
-                {fill: "greenyellow"},
-                {fill: "gold"},
-                {fill: "tomato"}
-              ]}
-              categories={[[1, 3], [4, 7], [9, 11]]}
-            />
-          </VictoryChart>
-
-          <VictoryChart animate={{velocity: 0.02}}
-            domainPadding={{x: 100}}
-          >
-            <VictoryAxis
-              tickValues={["apples", "bananas", "oranges"]}
-              tickFormat={() => ""}
-            />
-            <VictoryBar stacked
-              data={this.state.barData}
-              dataAttributes={[
-                {fill: "cornflowerblue"},
-                {fill: "greenyellow"},
-                {fill: "gold"},
-                {fill: "orange"},
-                {fill: "tomato"}
-              ]}
-              labels={["apples\n(fuji)", "bananas", "oranges\n(navel)"]}
-            />
-          </VictoryChart>
-
-          <VictoryChart>
-            <VictoryScatter style={{data: {fill: "red"}}}
-              symbol="star"
-              x={[1, 2, 3, 4]} y={[1, 2, 10, 4]}
-            />
-            <VictoryLine style={{data: {stroke: "green"}}} interpolation="basis"
-              x={[-2, -1, 0, 1, 3]} y={(x) => x * x}
-            />
-            <VictoryScatter style={{data: {fill: "blue"}}}
-              x={[3, 4, 6]} y={[-5, -4, -3, -2, 2, 3]}
-            />
-          </VictoryChart>
-
-          <VictoryChart domainPadding={{x: 30, y: 30}}>
-            <VictoryAxis
-              tickValues={[1, 2, 3, 4, 5, 6, 7, 8, 9, 10, 11, 12, 13]}
-              tickFormat={(x) => `${x}\ntick`}
-              style={{
-                axis: {stroke: "black", strokeWidth: 2},
-                ticks: {stroke: "transparent"},
-                tickLabels: {fill: "black"}
-              }}
-            />
-            <VictoryAxis label="y axis" dependentAxis
-              tickValues={[0, 1.5, 3, 4.5]}
-              style={{
-                grid: {strokeWidth: 1},
-                axis: {stroke: "transparent"},
-                ticks: {stroke: "transparent", padding: 15}
-              }}
-            />
-            <VictoryBar style={{data: {width: 15, fill: "orange"}}}
-              data={[
-                {x: 1, y: 1},
-                {x: 2, y: 2},
-                {x: 3, y: 3},
-                {x: 4, y: 2},
-                {x: 5, y: 1},
-                {x: 6, y: 2},
-                {x: 7, y: 3},
-                {x: 8, y: 2},
-                {x: 9, y: 1},
-                {x: 10, y: 2},
-                {x: 11, y: 3},
-                {x: 12, y: 2},
-                {x: 13, y: 1}
-              ]}
-            />
-            <VictoryLine y={() => 0.5}
-              style={{data: {stroke: "gold", strokeWidth: 3}}}
-              label="LINE"
-            />
-          </VictoryChart>
-        </p>
-      </div>
-    );
-  }
-}
-=======
 import Demo from "./demo";
->>>>>>> d67077f9
 
 const content = document.getElementById("content");
 
