import React from "react";
import Radium from "radium";
import d3 from "d3";
import _ from "lodash";
import log from "../log";
<<<<<<< HEAD
import {VictoryLine} from "victory-line/src";
import {VictoryAxis} from "victory-axis/src";
import {VictoryScatter} from "victory-scatter/src";
import {VictoryBar} from "victory-bar/src";
import Util from "../util";
=======
import { VictoryLine } from "victory-line";
import { VictoryAxis } from "victory-axis";
import { VictoryScatter } from "victory-scatter";
import { VictoryBar } from "victory-bar";
>>>>>>> 1c3d6727

@Radium
class VictoryChart extends React.Component {
  constructor(props) {
    super(props);
    // warn about bad data
    this.validateData(this.props);
    // provide default data for the component to render
    this.defaultData = (x) => x;
  }

  componentWillReceiveProps(nextProps) {
    // warn about bad data
    this.validateData(nextProps);
  }

  validateData(originalProps) {
    const props = _.cloneDeep(originalProps);
    const axes = ["x", "y"];
    _.each(axes, (axis) => {
      // check for mixed string and numeric data
      const data = props.data ? _.pluck(_.flatten(props.data), axis) : [];
      const typeData = props[axis] && _.isArray(props[axis]) ?
        _.flatten(_.map(props[axis], (element) => {
          return _.isFunction(element) ? [] : element;
        })) : [];
      const allData = data.concat(typeData);
      if (Util.containsStrings(allData) && !Util.containsOnlyStrings(allData)) {
        log.warn("Don't mix string data with numeric data on the same axis!");
      }
      // check for mixed bar and stackedBar chart types
      const dataTypes = this.props.dataAttributes ?
        _.pluck(_.flatten(this.props.dataAttributes), "type") : [];
      const yTypes = this.props.yAttributes ?
        _.pluck(_.flatten(this.props.yAttributes), "type") : [];
      const globalType = this.props.chartType || [];
      const types = dataTypes.concat(yTypes, globalType);
      if (_.includes(types, "bar") && _.includes(types, "stackedBar")) {
        log.warn("Don't mix bar with stackedBar in the same chart!");
      }
    });
  }

  getStyles() {
    return _.merge({
      color: "#000",
      margin: 50,
      width: 500,
      height: 300
    }, this.props.style);
  }

  _createStringMap(axis) {
    const props = _.cloneDeep(this.props);
    // if tick values exist and are strings, create a map using only those strings
    // dont alter the order.
    if (props.tickValues && Util.containsStrings(props.tickValues[axis])) {
      return _.zipObject(_.map(props.tickValues[axis], (tick, index) => {
        return ["" + tick, index + 1];
      }));
    }

    // if categories exist and are strings, create a map from those strings
    if (props.barCategories && Util.containsStrings(props.barCategories)) {
      return _.zipObject(_.map(props.barCategories, (category, index) => {
        return ["" + category, index + 1];
      }));
    }

    // otherwise, collect strings from data sources
    const allStrings = [];
    // collect strings from props.data
    if (props.data) {
      const data = _.isArray(props.data) ? _.flatten(props.data) : props.data;
      const stringData = _.chain(data)
        .pluck(axis)
        .map((datum) => {
          return _.isString(datum) ? datum : null;
        })
        .value();
      allStrings.push(stringData);
    }
    // collect strings from props x or props y
    if (props[axis] && _.isArray(props[axis])) {
      _.each(_.flatten(props[axis]), (element) => {
        if (_.isString(element)) {
          allStrings.push(element);
        }
      });
    }
    // create a unique, sorted set of strings
    const uniqueStrings = _.chain(allStrings)
      .flatten()
      .compact()
      .uniq()
      .sort()
      .value();

    return _.isEmpty(uniqueStrings) ?
      null :
      _.zipObject(_.map(uniqueStrings, (string, index) => {
        return [string, index + 1];
      }));
  }

  getStringMap() {
    return {
      x: this._createStringMap("x"),
      y: this._createStringMap("y")
    };
  }

  consolidateData() {
    const props = _.cloneDeep(this.props);
    // build all of the types of data into one consistent dataset for easy plotting
    // data can exist as props.data, this.props.x, and this.props.y
    const datasets = [];
    // if no data is passed in, plot a straight line
    const yData = (!props.data && !props.y) ? this.defaultData : props.y;
    // if y is given, construct data for all y, and add it to the dataset
    if (yData) {
      const dataArrays = this.generateDataFromXY(props);
      let attributes;
      _.each(dataArrays, (dataArray, index) => {
        attributes = this._getAttributes(props, "y", index);
        datasets.push(this._formatDataset(dataArray, attributes));
      });
    }
    // if data is given in props.data, add it to the cosolidated datasets
    if (props.data) {
      const dataFromProps = _.isArray(props.data[0]) ? props.data : [props.data];
      let attributes;
      _.each(dataFromProps, (dataset, index) => {
        attributes = this._getAttributes(props, "data", index);
        datasets.push(this._formatDataset(dataset, attributes));
      });
    }
    return datasets;
  }

  _formatDataset(dataset, attributes) {
    const stringMap = this.getStringMap();
    return {
      attrs: attributes,
      data: _.map(dataset, (data) => {
        return _.merge(data, {
          // map string data to numeric values, and add names
          x: _.isString(data.x) ? stringMap.x[data.x] : data.x,
          xName: _.isString(data.x) ? data.x : undefined,
          y: _.isString(data.y) ? stringMap.y[data.y] : data.y,
          yName: _.isString(data.y) ? data.y : undefined
        });
      })
    };
  }

  // https://github.com/FormidableLabs/victory-chart/issues/5
  // helper for consolidateData
  _getAttributes(props, type, index) {
    // type is y or data
    const source = type + "Attributes";
    const attributes = props[source] && props[source][index] ?
      props[source][index] : props[source];
    const requiredAttributes = {
      name: attributes && attributes.name ? attributes.name : type + "-" + index,
      type: attributes && attributes.type ? attributes.type : props.chartType
    };
    return _.merge(requiredAttributes, attributes);
  }

  generateXFromDomain(props) {
    //create an array of values evenly spaced across the x domain

    // Determine how to calculate the domain:
    // domain based on props.domain if it is given
    const domainFromProps = (props.domain && props.domain.x) ?
      props.domain.x : props.domain;

    // domain based on tickValues if they are given
    const domainFromTicks = props.tickValues ?
      this._getDomainFromTickValues(props, "x") : undefined;

    // domain based on props.data if it is given
    const domainFromData = props.data ?
      this._getDomainFromDataProps(props) : undefined;

    // domain based on props.scale
    // note: props.scale will never be undefined thanks to default props
    const domainFromScale = props.scale.x ?
      props.scale.x().domain() : props.scale().domain();

    // determine which domain to use in order of preference
    const domain = domainFromProps || domainFromTicks || domainFromData || domainFromScale;
    const samples = this._getNumSamples(props);
    const step = (_.max(domain) - _.min(domain)) / samples;
    // return an array of an array of x values spaced scross the domain,
    // include the maximum of the domain
    return [_.union(_.range(_.min(domain), _.max(domain), step), [_.max(domain)])];
  }

  // helper for generateXFromDomain
  _getDomainFromDataProps(props) {
    const xData = _.pluck(_.flatten(props.data), "x");
    if (Util.containsStrings(xData)) {
      const data = _.values(this.getStringMap().x);
      return [_.min(data), _.max(data)];
    }
    return this._padDomain([_.min(xData), _.max(xData)], "x");
  }

  // helper for generateXFromDomain
  _getNumSamples(props) {
    // if props.samples is defined, return it:
    if (props.samples) {
      return props.samples;
    }
    // if y props exist and have some sensible length, return that length
    const yArray = _.isArray(props.y) ? props.y : undefined;
    if (yArray && !_.isArray(yArray[0]) && !_.isFunction(yArray[0])) {
      return yArray.length;
    } else if (yArray) {
      const arrayLengths = _.map(yArray, (element) => {
        return _.isArray(element) ? element.length : 0;
      });
      const max = _.max(arrayLengths.concat(0));
      // return a default length of 50 if the number of samples would otherwise
      // be 1 or fewer
      return max > 1 ? max : 50;
    }
  }

  generateDataFromXY(props) {
    // Always return an array of arrays of {x, y} datasets
    const stringMap = this.getStringMap();
    // determine possible values of an x array:
    const xFromProps = (props.x && _.isNumber(props.x[0])) ? [props.x] : props.x;
    const xFromStringMap = stringMap.x ? [_.values(stringMap.x)] : undefined;
    const xFromDomain = this.generateXFromDomain(props);
    let xArrays;
    let xArray;
    let n;

    // determine y
    const y = (!props.data && !props.y) ? this.defaultData : props.y;

    if (_.isFunction(y)) {
      // if y is a function, apply it to each element in each x array
      xArrays = xFromProps || xFromDomain;
      return _.map(xArrays, (xArr) => {
        return _.map(xArr, (x) => {
          return {x, y: y(x)};
        });
      });
    } else if (_.isNumber(y[0])) {
      // if y is an array of numbers, create an object with the first xArray
      xArrays = xFromProps || xFromStringMap || xFromDomain;
      n = _.min([xArrays[0].length, y.length]);
      return _.map(_.take(xArray[0], n), (x, index) => {
        return { x, y: y[index]};
      });
    } else {
      // if y is an array of arrays and/or functions return the arrays,
      // and return the result of applying the functions to corresponding x arrays

      return _.map(y, (yElement, index) => {
        if (_.isArray(yElement)) {
          xArrays = xFromProps || xFromStringMap || xFromDomain;
          xArray = xArrays[index] || xArrays[0];
          n = _.min([xArray.length, yElement.length]);
          return _.map(_.take(xArray, n), (x, i) => {
            return {x, y: yElement[i]};
          });
        } else {
          xArrays = xFromProps || xFromDomain;
          xArray = xArrays[index] || xArrays[0];
          return _.map(xArray, (x) => {
            return {x, y: yElement(x)};
          });
        }
      });
    }
  }

  getStackedData() {
    const props = _.cloneDeep(this.props);
    const datasets = this.consolidateData();
    const stackedTypes = ["stackedBar"];
    if (_.includes(stackedTypes, props.chartType)) {
      return datasets;
    } else {
      const stackedData = _.filter(datasets, (dataset) => {
        return _.includes(stackedTypes, dataset.attrs.type) ? dataset : null;
      });
      return _.isEmpty(stackedData) ? undefined : stackedData;
    }
  }

  getDomain(axis) {
    let domain;
    if (this.props.domain) {
      domain = this.props.domain[axis] || this.props.domain;
    } else if (this.props.tickValues) {
      domain = this._getDomainFromTickValues(this.props, axis);
    } else if (this.props.barCategories && axis === "x") {
      domain = this._getDomainFromCategories();
    } else {
      domain = this._getDomainFromData(axis);
    }

    const paddedDomain = this.props.domain ? domain : this._padDomain(domain, axis);

    // If the other axis is in a reversed orientation, the domain of this axis
    // needs to be reversed
    const otherAxis = axis === "x" ? "y" : "x";
    const orientation = this.props.axisOrientation[otherAxis];
    return orientation === "bottom" || orientation === "left" ?
      paddedDomain : paddedDomain.concat().reverse();
  }

  _padDomain(domain, axis) {
    // don't pad non-numeric domains
    if (_.some(domain, (element) => !_.isNumber(element))) {
      return domain;
    } else if (!this.props.domainOffset || this.props.domainOffset[axis] === 0) {
      return domain;
    }
    const min = _.min(domain);
    const max = _.max(domain);
    const extent = Math.abs(max - min);
    const percentPadding = this.props.domainOffset ? this.props.domainOffset[axis] : 0;
    const padding = extent * percentPadding;
    const adjustedMin = min === 0 ? min : min - padding;
    const adjustedMax = max === 0 ? max : max + padding;
    return [adjustedMin, adjustedMax];
  }

  // helper method for getDomain
  _getDomainFromTickValues(props, axis) {
    const stringMap = this.getStringMap();
    const ticks = this.props.tickValues[axis];
    const data = Util.containsStrings(ticks) ?
      _.map(ticks, (tick) => stringMap[axis][tick]) : ticks;
    return [_.min(data), _.max(data)];
  }

  _getDomainFromCategories() {
    const categories = _.flatten(this.props.barCategories);
    if (Util.containsStrings(categories)) {
      return undefined;
    }
    return [_.min(categories), _.max(categories)];
  }

  // helper method for getDomain
  _getDomainFromData(axis) {
    // if a sensible string map exists, return the minimum and maximum values
    const stringMap = this.getStringMap();
    if (stringMap[axis] !== null) {
      const mapValues = _.values(stringMap[axis]);
      return [_.min(mapValues), _.max(mapValues)];
    } else {
      const datasets = this.consolidateData();
      const stackedData = this.getStackedData();
      // find the global min and max
      const allData = _.flatten(_.pluck(datasets, "data"));
      const min = _.min(_.pluck(allData, axis));
      const max = _.max(_.pluck(allData, axis));
      // find the cumulative max for stacked chart types
      // this is only sensible for the y domain
      const cumulativeMax = (stackedData && axis === "y") ?
        _.reduce(stackedData, (memo, dataset) => {
          return memo + (_.max(_.pluck(dataset.data, "y")));
        }, 0) : -Infinity;
      return [min, _.max([max, cumulativeMax])];
    }
  }

  getRange(axis) {
    if (this.props.range) {
      return this.props.range[axis] ? this.props.range[axis] : this.props.range;
    }
    // if the range is not given in props, calculate it from width, height and margin
    const style = this.getStyles();

    return axis === "x" ?
      [style.margin, style.width - style.margin] :
      [style.height - style.margin, style.margin];
  }

  getScale(axis) {
    const scale = this.props.scale[axis] ? this.props.scale[axis]().copy() :
      this.props.scale().copy();
    const range = this.getRange(axis);
    const domain = this.getDomain(axis);
    scale.range(range);
    scale.domain(domain);
    // hacky check for identity scale
    if (_.difference(scale.range(), range).length !== 0) {
      // identity scale, reset the domain and range
      scale.range(range);
      scale.domain(range);
      log.warn("Identity Scale: domain and range must be identical. " +
        "Domain has been reset to match range.");
    }
    return scale;
  }

  getAxisOffset() {
    // make the axes line up, and cross when appropriate
    const style = this.getStyles();
    const scale = {
      x: this.getScale("x"),
      y: this.getScale("y")
    };
    const origin = {
      x: _.max([_.min(this.getDomain("x")), 0]),
      y: _.max([_.min(this.getDomain("y")), 0])
    };
    const orientationOffset = {
      x: this.props.axisOrientation.y === "left" ? 0 : style.width,
      y: this.props.axisOrientation.x === "bottom" ? style.height : 0
    };
    return {
      x: Math.abs(orientationOffset.x - scale.x.call(this, origin.x)),
      y: Math.abs(orientationOffset.y - scale.y.call(this, origin.y))
    };
  }

  getTickValues(axis) {
    const stringMap = this.getStringMap();
    const categories = this.props.barCategories;
    // if tickValues are defined in props, and dont contain strings, just return them
    if (this.props.tickValues && !Util.containsStrings(this.props.tickValues[axis])) {
      return this.props.tickValues[axis];
    } else if (stringMap[axis] !== null) {
      // return the values from the string map
      return this.props.tickValues ?
        _.map(this.props.tickValues[axis], (tick) => stringMap[axis][tick]) :
        _.values(stringMap[axis]);
    } else if (axis === "x" && categories && !Util.containsStrings(categories)) {
      // return tick values based on the bar categories
      return _.isArray(categories[0]) ?
        _.map(categories, (arr) => (_.sum(arr) / arr.length)) : categories;
    } else {
      // let axis determine it's own ticks
      return undefined;
    }
  }

  getTickFormat(axis) {
    const stringMap = this.getStringMap();
    const scale = this.getScale(axis);
    if (this.props.tickFormat) {
      return this.props.tickFormat[axis]();
    } else if (this.props.tickValues && !Util.containsStrings(this.props.tickValues[axis])) {
      return (x) => x;
    } else if (stringMap[axis] !== null) {
      const dataNames = _.keys(stringMap[axis]);
      // string ticks should have one tick of padding on either side
      const dataTicks = ["", ...dataNames, ""];
      return (x) => dataTicks[x];
    } else {
      return scale.tickFormat();
    }
  }

  drawLines(datasets) {
    const style = this.getStyles();
    const animate = (this.props.animate.line !== undefined) ?
      this.props.animate.line : this.props.animate;

    return _.map(datasets, (dataset, index) => {
      const {type, name, ...attrs} = dataset.attrs;
      return (
        <VictoryLine
          {...this.props}
          animate={animate}
          containerElement="g"
          data={dataset.data}
          style={_.merge(style, attrs)}
          domain={{x: this.getDomain("x"), y: this.getDomain("y")}}
          range={{x: this.getRange("x"), y: this.getRange("y")}}
          ref={name}
          key={index}/>
      );
    });
  }

  drawScatters(datasets) {
    const style = this.getStyles();
    const animate = (this.props.animate.scatter !== undefined) ?
      this.props.animate.scatter : this.props.animate;
    return _.map(datasets, (dataset, index) => {
      const {type, name, symbol, size, ...attrs} = dataset.attrs;
      return (
        <VictoryScatter
          {...this.props}
          animate={animate}
          containerElement="g"
          data={dataset.data}
          size={size || 3}
          symbol={symbol || "circle"}
          style={_.merge(style, attrs)}
          domain={{x: this.getDomain("x"), y: this.getDomain("y")}}
          range={{x: this.getRange("x"), y: this.getRange("y")}}
          ref={name}
          key={"scatter-" + index}/>
      );
    });
  }

  drawBars(datasets, options) {
    const style = this.getStyles();
    const stringMap = this.getStringMap();
    const animate = (this.props.animate.bar !== undefined) ?
      this.props.animate.bar : this.props.animate;
    const categories = (stringMap.x) ? _.keys(stringMap.x) : undefined;
    return (
      <VictoryBar
        {...this.props}
        animate={animate}
        containerElement="g"
        data={_.pluck(datasets, "data")}
        dataAttributes={_.pluck(datasets, "attrs")}
        stacked={(options && !!options.stacked) ? options.stacked : false}
        style={style}
        domain={{x: this.getDomain("x"), y: this.getDomain("y")}}
        range={{x: this.getRange("x"), y: this.getRange("y")}}
        categories={this.props.barCategories || categories}
        categoryOffset={this.props.domainOffset.x}
        key={"bar"}/>
    );
  }

  drawData() {
    const dataByType = _.groupBy(this.consolidateData(), (data) => {
      return data.attrs.type;
    });
    return _.map(_.keys(dataByType), (type) => {
      switch (type) {
        case "line":
          return this.drawLines(dataByType[type]);
        case "scatter":
          return this.drawScatters(dataByType[type]);
        case "bar":
          return this.drawBars(dataByType[type]);
        case "stackedBar":
          return this.drawBars(dataByType[type], {stacked: true});
      }
    });
  }

  drawAxis(axis) {
    const style = this.getStyles();
    const offsetY = axis === "y" ? undefined : this.getAxisOffset().y;
    const offsetX = axis === "x" ? undefined : this.getAxisOffset().x;
    const axisStyle = this.props.axisStyle ? this.props.axisStyle : undefined;
    const tickStyle = this.props.tickStyle ? this.props.tickStyle : undefined;
    const gridStyle = this.props.gridStyle ? this.props.gridStyle : undefined;
    const axisLabel = this.props.axisLabels && this.props.axisLabels[axis] ?
      this.props.axisLabels[axis] : undefined;
    const labelPadding = this.props.axisLabels && this.props.axisLabels.labelPadding ?
      this.props.axisLabels.labelPadding : undefined;
    const animate = (this.props.animate.axis !== undefined) ?
      this.props.animate.axis : this.props.animate;
    return (
      <VictoryAxis
        {...this.props}
        label={axisLabel}
        labelPadding={labelPadding}
        animate={animate}
        containerElement="g"
        offsetY={offsetY}
        offsetX={offsetX}
        crossAxis={true}
        domain={this.getDomain(axis)}
        range={this.getRange(axis)}
        scale={this.props.scale[axis]}
        orientation={this.props.axisOrientation[axis]}
        showGridLines={this.props.showGridLines[axis]}
        tickCount={this.props.tickCount[axis]}
        tickValues={this.getTickValues(axis)}
        tickFormat={this.getTickFormat(axis)}
        axisStyle={axisStyle}
        gridStyle={gridStyle}
        tickStyle={tickStyle}
        style={style}/>
    );
  }

  render() {
    const style = this.getStyles();
    if (this.props.containerElement === "svg") {
      return (
        <svg style={{ width: style.width, height: style.height, overflow: "visible" }}>
          {this.drawAxis("x")}
          {this.drawAxis("y")}
          {this.drawData()}
        </svg>
      );
    } else {
      return (
        <g>
          {this.drawAxis("x")}
          {this.drawAxis("y")}
          {this.drawData()}
        </g>
      );
    }
  }
}

VictoryChart.propTypes = {
  style: React.PropTypes.node,
  chartType: React.PropTypes.string,
  data: React.PropTypes.oneOfType([ // maybe this should just be "node"
    React.PropTypes.arrayOf(
      React.PropTypes.shape({
        x: React.PropTypes.any,
        y: React.PropTypes.any
      })
    ),
    React.PropTypes.arrayOf(
      React.PropTypes.arrayOf(
        React.PropTypes.shape({
          x: React.PropTypes.any,
          y: React.PropTypes.any
        })
      )
    )
  ]),
  dataAttributes: React.PropTypes.oneOfType([
    React.PropTypes.object,
    React.PropTypes.arrayOf(React.PropTypes.object)
  ]),
  x: React.PropTypes.array,
  y: React.PropTypes.oneOfType([
    React.PropTypes.array,
    React.PropTypes.func
  ]),
  yAttributes: React.PropTypes.oneOfType([
    React.PropTypes.object,
    React.PropTypes.arrayOf(React.PropTypes.object)
  ]),
  domain: React.PropTypes.oneOfType([
    React.PropTypes.array,
    React.PropTypes.shape({
      x: React.PropTypes.array,
      y: React.PropTypes.array
    })
  ]),
  range: React.PropTypes.oneOfType([
    React.PropTypes.array,
    React.PropTypes.shape({
      x: React.PropTypes.arrayOf(React.PropTypes.number),
      y: React.PropTypes.arrayOf(React.PropTypes.number)
    })
  ]),
  scale: React.PropTypes.oneOfType([
    React.PropTypes.func,
    React.PropTypes.shape({
      x: React.PropTypes.func,
      y: React.PropTypes.func
    })
  ]),
  samples: React.PropTypes.number,
  interpolation: React.PropTypes.oneOf([
    "linear",
    "linear-closed",
    "step",
    "step-before",
    "step-after",
    "basis",
    "basis-open",
    "basis-closed",
    "bundle",
    "cardinal",
    "cardinal-open",
    "cardinal-closed",
    "monotone"
  ]),
  // axis props
  axisLabels: React.PropTypes.object,
  axisOrientation: React.PropTypes.shape({
    x: React.PropTypes.oneOf(["top", "bottom"]),
    y: React.PropTypes.oneOf(["left", "right"])
  }),
  showGridLines: React.PropTypes.shape({
    x: React.PropTypes.bool,
    y: React.PropTypes.bool
  }),
  tickValues: React.PropTypes.shape({
    x: React.PropTypes.arrayOf(React.PropTypes.any),
    y: React.PropTypes.arrayOf(React.PropTypes.any)
  }),
  tickFormat: React.PropTypes.shape({
    x: React.PropTypes.func,
    y: React.PropTypes.func
  }),
  tickCount: React.PropTypes.shape({
    x: React.PropTypes.number,
    y: React.PropTypes.number
  }),
  axisStyle: React.PropTypes.shape({
    x: React.PropTypes.node,
    y: React.PropTypes.node
  }),
  tickStyle: React.PropTypes.shape({
    x: React.PropTypes.node,
    y: React.PropTypes.node
  }),
  gridStyle: React.PropTypes.shape({
    x: React.PropTypes.node,
    y: React.PropTypes.node
  }),
  // bar props
  barWidth: React.PropTypes.number,
  barPadding: React.PropTypes.number,
  domainOffset: React.PropTypes.shape({
    x: React.PropTypes.number,
    y: React.PropTypes.number
  }),
  barCategories: React.PropTypes.array,
  animate: React.PropTypes.oneOfType([
    React.PropTypes.bool,
    React.PropTypes.shape({
      line: React.PropTypes.bool,
      scatter: React.PropTypes.bool,
      axis: React.PropTypes.bool
    })
  ]),
  containerElement: React.PropTypes.oneOf(["svg", "g"])
};

VictoryChart.defaultProps = {
  chartType: "line",
  interpolation: "basis",
  scale: () => d3.scale.linear(),
  axisOrientation: {
    x: "bottom",
    y: "left"
  },
  showGridLines: {
    x: false,
    y: false
  },
  tickCount: {
    x: 7,
    y: 5
  },
  animate: false,
  containerElement: "svg"
};

export default VictoryChart;<|MERGE_RESOLUTION|>--- conflicted
+++ resolved
@@ -3,18 +3,11 @@
 import d3 from "d3";
 import _ from "lodash";
 import log from "../log";
-<<<<<<< HEAD
-import {VictoryLine} from "victory-line/src";
-import {VictoryAxis} from "victory-axis/src";
-import {VictoryScatter} from "victory-scatter/src";
-import {VictoryBar} from "victory-bar/src";
 import Util from "../util";
-=======
 import { VictoryLine } from "victory-line";
 import { VictoryAxis } from "victory-axis";
 import { VictoryScatter } from "victory-scatter";
 import { VictoryBar } from "victory-bar";
->>>>>>> 1c3d6727
 
 @Radium
 class VictoryChart extends React.Component {
