import defaults from "lodash/defaults";
import React, { PropTypes } from "react";
import { PropTypes as CustomPropTypes, Helpers } from "victory-core";
import VictoryAxis from "../victory-axis/victory-axis";
import ChartHelpers from "./helper-methods";
import Axis from "../../helpers/axis";
import Scale from "../../helpers/scale";
import Wrapper from "../../helpers/wrapper";

const defaultAxes = {
  independent: <VictoryAxis/>,
  dependent: <VictoryAxis dependentAxis/>
};

export default class VictoryChart extends React.Component {
  static propTypes = {
    /**
     * The animate prop specifies props for victory-animation to use. If this prop is
     * given, all children defined in chart will pass the options specified in this prop to
     * victory-animation, unless they have animation props of their own specified.
     * Large datasets might animate slowly due to the inherent limits of svg rendering.
     * @examples {duration: 500, onEnd: () => alert("woo!")}
     */
    animate: PropTypes.object,
    /**
     * If you're not passing children to VictoryChart... you're probably doint it wrong.
     */
    children: React.PropTypes.oneOfType([
      React.PropTypes.arrayOf(React.PropTypes.node),
      React.PropTypes.node
    ]),
    /**
     * The domain prop describes the range of values your chart will include. This prop can be
     * given as a array of the minimum and maximum expected values for your chart,
     * or as an object that specifies separate arrays for x and y.
     * If this prop is not provided, a domain will be calculated from data, or other
     * available information.
     * @examples: [-1, 1], {x: [0, 100], y: [0, 1]}
     */
    domain: PropTypes.oneOfType([
      CustomPropTypes.domain,
      PropTypes.shape({
        x: CustomPropTypes.domain,
        y: CustomPropTypes.domain
      })
    ]),
    /**
     * The domainPadding prop specifies a number of pixels of padding to add to the
     * beginning and end of a domain. This prop is useful for explicitly spacing ticks farther
     * from the origin to prevent crowding. This prop should be given as an object with
     * numbers specified for x and y.
     */
    domainPadding: PropTypes.oneOfType([
      PropTypes.shape({
        x: CustomPropTypes.nonNegative,
        y: CustomPropTypes.nonNegative
      }),
      CustomPropTypes.nonNegative
    ]),
    /**
     * The events prop attaches arbitrary event handlers to the top level chart svg.
     * To attach events to individual pieces of data, use the events prop in child componenets.
     * Event handlers are currently only called with their corresponding events.
     * @examples {(evt) => alert(`x: ${evt.clientX}, y: ${evt.clientY}`)}
     */
    events: PropTypes.object,
    /**
     * The height props specifies the height of the chart container element in pixels
     */
    height: CustomPropTypes.nonNegative,
    /**
     * The padding props specifies the amount of padding in number of pixels between
     * the edge of the chart and any rendered child components. This prop can be given
     * as a number or as an object with padding specified for top, bottom, left
     * and right.
     */
    padding: PropTypes.oneOfType([
      PropTypes.number,
      PropTypes.shape({
        top: PropTypes.number,
        bottom: PropTypes.number,
        left: PropTypes.number,
        right: PropTypes.number
      })
    ]),
    /**
     * The scale prop determines which scales your chart should use. This prop can be
     * given as a function, or as an object that specifies separate functions for x and y.
     * @examples d3.time.scale(), {x: d3.scale.linear(), y: d3.scale.log()}
     */
    scale: PropTypes.oneOfType([
      CustomPropTypes.scale,
      PropTypes.shape({
        x: CustomPropTypes.scale,
        y: CustomPropTypes.scale
      })
    ]),
    /**
     * The standalone prop determines whether the component will render a standalone svg
     * or a <g> tag that will be included in an external svg. Set standalone to false to
     * compose VictoryChart with other components within an enclosing <svg> tag.
     */
    standalone: PropTypes.bool,
    /**
     * The style prop specifies styles for your chart. Victory Chart relies on Radium,
     * so valid Radium style objects should work for this prop. Height, width, and
     * padding should be specified via the height, width, and padding props, as they
     * are used to calculate the alignment of components within chart.
     * @examples {background: transparent, margin: 50}
     */
    style: PropTypes.object,
    /**
     * The width props specifies the width of the chart container element in pixels
     */
    width: CustomPropTypes.nonNegative
  };

  static defaultProps = {
    events: {},
    height: 300,
    width: 450,
    padding: 50,
    standalone: true
  };

  componentWillReceiveProps(nextProps) {
    const setAnimationState = Wrapper.setAnimationState.bind(this);
    setAnimationState(nextProps);
  }

  getStyles(props) {
    const styleProps = props.style && props.style.parent;
    return {
      parent: defaults({
        height: "auto",
        width: "100%"
      },
      styleProps
    )};
  }

  getAxisProps(child, props, calculatedProps) {
    const {domain, scale} = calculatedProps;
    const axis = child.type.getAxis(child.props);
    const axisOffset = ChartHelpers.getAxisOffset(props, calculatedProps);
    const tickValues = ChartHelpers.getTicks(calculatedProps, axis, child);
    const tickFormat =
      child.props.tickFormat || ChartHelpers.getTickFormat(child, axis, calculatedProps);
    const offsetY = axis === "y" ? undefined : axisOffset.y;
    const offsetX = axis === "x" ? undefined : axisOffset.x;
    return {
      domain: domain[axis],
      scale: scale[axis],
      tickValues,
      tickFormat,
      offsetY,
      offsetX,
      crossAxis: true
    };
  }

  getChildProps(child, props, calculatedProps) {
    const type = child.type && child.type.role;
    if (type === "axis") {
      return this.getAxisProps(child, props, calculatedProps);
    }
    return {
      domain: calculatedProps.domain,
      scale: calculatedProps.scale,
      categories: calculatedProps.categories
    };
  }

  getCalculatedProps(props, childComponents) {
    // props = this.state && this.state.oldProps ? this.state.oldProps : props;
    const horizontal = childComponents.some((component) => component.props.horizontal);
    const axisComponents = {
      x: Axis.getAxisComponent(childComponents, "x"),
      y: Axis.getAxisComponent(childComponents, "y")
    };
    const domain = {
      x: ChartHelpers.getDomain(props, childComponents, "x"),
      y: ChartHelpers.getDomain(props, childComponents, "y")
    };
    const range = {
      x: Helpers.getRange(props, "x"),
      y: Helpers.getRange(props, "y")
    };
    const baseScale = {
      x: Scale.getScaleFromProps(props, "x") ||
        axisComponents.x && axisComponents.x.type.getScale(axisComponents.x.props) ||
        Scale.getDefaultScale(),
      y: Scale.getScaleFromProps(props, "y") ||
        axisComponents.y && axisComponents.y.type.getScale(axisComponents.y.props) ||
        Scale.getDefaultScale()
    };
    const scale = {
      x: baseScale.x.domain(domain.x).range(range.x),
      y: baseScale.y.domain(domain.y).range(range.y)
    };
    // TODO: check
    const categories = {
      x: Wrapper.getCategories(childComponents, props, "x"),
      y: Wrapper.getCategories(childComponents, props, "y")
    };
    const stringMap = {
      x: ChartHelpers.createStringMap(childComponents, "x"),
      y: ChartHelpers.createStringMap(childComponents, "y")
    };
    return {axisComponents, categories, domain, horizontal, scale, stringMap};
  }

  getNewChildren(props, childComponents, baseStyle) {
    const calculatedProps = this.getCalculatedProps(props, childComponents);
    const getAnimationProps = Wrapper.getAnimationProps.bind(this);
    return childComponents.map((child, index) => {
      const style = defaults({}, child.props.style, {parent: baseStyle.parent});
      const childProps = this.getChildProps(child, props, calculatedProps);
      const newProps = defaults({
        animate: getAnimationProps(props, child, index),
        height: props.height,
        width: props.width,
        padding: Helpers.getPadding(props),
        ref: index,
        key: index,
        standalone: false,
        style
      }, childProps);
      return React.cloneElement(child, newProps);
    });
  }

  render() {
    const props = this.state && this.state.nodesWillExit ?
      this.state.oldProps : this.props;
    const style = this.getStyles(props);
    const childComponents = ChartHelpers.getChildComponents(props, defaultAxes);
    const group = (
      <g style={style.parent}>
        {this.getNewChildren(props, childComponents, style)}
      </g>
    );
<<<<<<< HEAD
    return props.standalone ?
      <svg style={style.parent} {...props.events}>{group}</svg> :
=======
    return this.props.standalone ?
      <svg
        style={style.parent}
        viewBox={`0 0 ${this.props.width} ${this.props.height}`}
        {...this.props.events}
      >
        {group}
      </svg> :
>>>>>>> 939b4747
      group;
  }
}<|MERGE_RESOLUTION|>--- conflicted
+++ resolved
@@ -240,19 +240,14 @@
         {this.getNewChildren(props, childComponents, style)}
       </g>
     );
-<<<<<<< HEAD
-    return props.standalone ?
-      <svg style={style.parent} {...props.events}>{group}</svg> :
-=======
     return this.props.standalone ?
       <svg
         style={style.parent}
-        viewBox={`0 0 ${this.props.width} ${this.props.height}`}
-        {...this.props.events}
+        viewBox={`0 0 ${props.width} ${props.height}`}
+        {...props.events}
       >
         {group}
       </svg> :
->>>>>>> 939b4747
       group;
   }
 }