--- conflicted
+++ resolved
@@ -3,23 +3,7 @@
 import omit from "lodash/object/omit";
 import Layout from "../../helpers/layout";
 
-<<<<<<< HEAD
-module.exports = {
-=======
 export default {
-  getDomain(props, axis) {
-    const propsDomain = Domain.getDomainFromProps(props, axis);
-    if (propsDomain) {
-      return Domain.padDomain(propsDomain, props, axis);
-    }
-    const ensureZero = (domain) => {
-      return axis === "y" ? [Math.min(...domain, 0), Math.max(... domain, 0)] : domain;
-    };
-    const dataDomain = ensureZero(Domain.getDomainFromGroupedData(props, axis));
-    return Domain.padDomain(dataDomain, props, axis);
-  },
-
->>>>>>> 4158560d
   // Layout Helpers
   getBarPosition(datum, index, calculatedProps) {
     const { scale, stacked, categories, datasets } = calculatedProps;
