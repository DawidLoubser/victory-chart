--- conflicted
+++ resolved
@@ -1,11 +1,6 @@
-<<<<<<< HEAD
 import pick from "lodash/pick";
 import get from "lodash/get";
-import memoizerific from "memoizerific";
-=======
-import pick from "lodash/object/pick";
 import lruMemoize from "lru-memoize";
->>>>>>> 4811ff04
 import React, { PropTypes } from "react";
 import { PropTypes as CustomPropTypes, Helpers, VictoryAnimation } from "victory-core";
 
