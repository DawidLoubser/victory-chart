import React, { PropTypes } from "react";
import pick from "lodash/pick";
import omit from "lodash/omit";
import defaults from "lodash/defaults";
import Point from "./point";
import PointLabel from "./point-label";
import Scale from "../../helpers/scale";
import Domain from "../../helpers/domain";
import Data from "../../helpers/data";
import { PropTypes as CustomPropTypes, Helpers, VictoryAnimation } from "victory-core";
import ScatterHelpers from "./helper-methods";

const defaultStyles = {
  data: {
    fill: "#756f6a",
    opacity: 1,
    stroke: "transparent",
    strokeWidth: 0
  },
  labels: {
    stroke: "transparent",
    fill: "#756f6a",
    fontFamily: "Helvetica",
    fontSize: 10,
    textAnchor: "middle",
    padding: 5
  }
};

export default class VictoryScatter extends React.Component {
  static role = "scatter";
  static propTypes = {
    /**
     * The animate prop specifies props for victory-animation to use. It this prop is
     * not given, the scatter plot will not tween between changing data / style props.
     * Large datasets might animate slowly due to the inherent limits of svg rendering.
     * @examples {delay: 5, velocity: 0.02, onEnd: () => alert("woo!")}
     */
    animate: PropTypes.object,
    /**
     * The categories prop specifies how categorical data for a chart should be ordered.
     * This prop should be given as an array of string values, or an object with
     * these arrays of values specified for x and y. If this prop is not set,
     * categorical data will be plotted in the order it was given in the data array
     * @examples ["dogs", "cats", "mice"]
     */
    categories: PropTypes.oneOfType([
      PropTypes.arrayOf(PropTypes.string),
      PropTypes.shape({
        x: PropTypes.arrayOf(PropTypes.string),
        y: PropTypes.arrayOf(PropTypes.string)
      })
    ]),
    /**
     * The bubbleProperty prop indicates which property of the data object should be used
     * to scale data points in a bubble chart
     */
    bubbleProperty: PropTypes.string,
    /**
     * The data prop specifies the data to be plotted.
     * Data should be in the form of an array of data points.
     * Each data point may be any format you wish (depending on the `x` and `y` accessor props),
     * but by default, an object with x and y properties is expected.
     * Other properties may be added to the data point object, such as fill, size, and symbol.
     * These properties will be interpreted and applied to the individual lines
     * @examples [{x: 1, y: 2, fill: "red"}, {x: 2, y: 3, label: "foo"}]
     */

    data: PropTypes.array,
    /**
     * The domain prop describes the range of values your chart will include. This prop can be
     * given as a array of the minimum and maximum expected values for your chart,
     * or as an object that specifies separate arrays for x and y.
     * If this prop is not provided, a domain will be calculated from data, or other
     * available information.
     * @examples [-1, 1], {x: [0, 100], y: [0, 1]}
     */
    domain: PropTypes.oneOfType([
      CustomPropTypes.domain,
      PropTypes.shape({
        x: CustomPropTypes.domain,
        y: CustomPropTypes.domain
      })
    ]),
    /**
     * The events prop attaches arbitrary event handlers to data and label elements
     * Event handlers are called with their corresponding events, corresponding component props,
     * and their index in the data array, and event name. The return value of event handlers
     * will be stored by unique index on the state object of VictoryScatter
     * i.e. `this.state.dataState[dataIndex] = {style: {fill: "red"}...}`, and will be
     * applied by index to the appropriate child component. Event props on the
     * parent namespace are just spread directly on to the top level svg of VictoryScatter
     * if one exists. If VictoryScatter is set up to render g elements i.e. when it is
     * rendered within chart, or when `standalone={false}` parent events will not be applied.
     *
     * @examples {data: {
     *  onClick: () => onClick: () => return {style: {fill: "green"}}
     *}}
     */
    events: PropTypes.shape({
      data: PropTypes.object,
      labels: PropTypes.object,
      parent: PropTypes.object
    }),
    /**
     * The height props specifies the height of the chart container element in pixels
     */
    height: CustomPropTypes.nonNegative,
    /**
     * The labelComponent prop takes in an entire, HTML-complete label component which will be used
     * to create labels for each point in the scatter plot. The new element created from the passed
     * labelComponent will have property data provided by the point's datum; properties x, y, dy,
     * textAnchor, and verticalAnchor preserved or default values provided by the point; and styles
     * filled out with defaults from the scatter, and overrides from the datum. If labelComponent is
     * omitted, a new VictoryLabel will be created with props and styles from the point.
     */
    labelComponent: PropTypes.element,
    /**
     * The maxBubbleSize prop sets an upper limit for scaling data points in a bubble chart
     */
    maxBubbleSize: CustomPropTypes.nonNegative,
    /**
     * The padding props specifies the amount of padding in number of pixels between
     * the edge of the chart and any rendered child components. This prop can be given
     * as a number or as an object with padding specified for top, bottom, left
     * and right.
     */
    padding: PropTypes.oneOfType([
      PropTypes.number,
      PropTypes.shape({
        top: PropTypes.number,
        bottom: PropTypes.number,
        left: PropTypes.number,
        right: PropTypes.number
      })
    ]),
    /**
     * The dataComponent prop takes an entire, HTML-complete data component which will be used to
     * create points for each datum in the scatter plot. The new element created from the passed
     * dataComponent will have the property datum set by the scatter for the point it renders;
     * properties x, y, size and symbol are calculated by the scatter for the datum; a key and index
     * property set corresponding to the location of the datum in the data provided to the scatter;
     * style calculated by the scatter based on the scatter's styles and the datum; and all the
     * remaining properties from the scatter's data at the index of the datum.
     * If a dataComponent is not provided, VictoryScatter's Point component will be used.
     */
    dataComponent: PropTypes.element,
    /**
     * The samples prop specifies how many individual points to plot when plotting
     * y as a function of x. Samples is ignored if x props are provided instead.
     */
    samples: CustomPropTypes.nonNegative,
    /**
     * The scale prop determines which scales your chart should use. This prop can be
     * given as a string specifying a supported scale ("linear", "time", "log", "sqrt"),
     * as a d3 scale function, or as an object with scales specified for x and y
     * @exampes d3Scale.time(), {x: "linear", y: "log"}
     */
    scale: PropTypes.oneOfType([
      CustomPropTypes.scale,
      PropTypes.shape({
        x: CustomPropTypes.scale,
        y: CustomPropTypes.scale
      })
    ]),
    /**
     * The size prop determines how to scale each data point
     */
    size: PropTypes.oneOfType([
      CustomPropTypes.nonNegative,
      PropTypes.func
    ]),
    /**
     * The standalone prop determines whether the component will render a standalone svg
     * or a <g> tag that will be included in an external svg. Set standalone to false to
     * compose VictoryScatter with other components within an enclosing <svg> tag.
     */
    standalone: PropTypes.bool,
    /**
     * The style prop specifies styles for your scatter plot. VictoryScatter relies on Radium,
     * so valid Radium style objects should work for this prop. Height, width, and
     * padding should be specified via the height, width, and padding props, as they
     * are used to calculate the alignment of components within chart.
     * @examples {parent: {margin: 50}, data: {fill: "red"}, labels: {padding: 20}}
     */
    style: PropTypes.shape({
      parent: PropTypes.object,
      data: PropTypes.object,
      labels: PropTypes.object
    }),
    /**
     * The symbol prop determines which symbol should be drawn to represent data points.
     */
    symbol: PropTypes.oneOfType([
      PropTypes.oneOf([
        "circle", "diamond", "plus", "square", "star", "triangleDown", "triangleUp"
      ]),
      PropTypes.func
    ]),
    /**
     * The width props specifies the width of the chart container element in pixels
     */
    width: CustomPropTypes.nonNegative,
    /**
     * The x prop specifies how to access the X value of each data point.
     * If given as a function, it will be run on each data point, and returned value will be used.
     * If given as an integer, it will be used as an array index for array-type data points.
     * If given as a string, it will be used as a property key for object-type data points.
     * If given as an array of strings, or a string containing dots or brackets,
     * it will be used as a nested object property path (for details see Lodash docs for _.get).
     * If `null` or `undefined`, the data value will be used as is (identity function/pass-through).
     * @examples 0, 'x', 'x.value.nested.1.thing', 'x[2].also.nested', null, d => Math.sin(d)
     */
    x: PropTypes.oneOfType([
      PropTypes.func,
      CustomPropTypes.allOfType([CustomPropTypes.integer, CustomPropTypes.nonNegative]),
      PropTypes.string,
      PropTypes.arrayOf(PropTypes.string)
    ]),
    /**
     * The y prop specifies how to access the Y value of each data point.
     * If given as a function, it will be run on each data point, and returned value will be used.
     * If given as an integer, it will be used as an array index for array-type data points.
     * If given as a string, it will be used as a property key for object-type data points.
     * If given as an array of strings, or a string containing dots or brackets,
     * it will be used as a nested object property path (for details see Lodash docs for _.get).
     * If `null` or `undefined`, the data value will be used as is (identity function/pass-through).
     * @examples 0, 'y', 'y.value.nested.1.thing', 'y[2].also.nested', null, d => Math.sin(d)
     */
    y: PropTypes.oneOfType([
      PropTypes.func,
      CustomPropTypes.allOfType([CustomPropTypes.integer, CustomPropTypes.nonNegative]),
      PropTypes.string,
      PropTypes.arrayOf(PropTypes.string)
    ])
  };

  static defaultProps = {
    events: {},
    height: 300,
    padding: 50,
    samples: 50,
    scale: "linear",
    size: 3,
    standalone: true,
    symbol: "circle",
    width: 450,
    x: "x",
    y: "y",
    dataComponent: <Point />
  };

  static getDomain = Domain.getDomain.bind(Domain);

  componentWillMount() {
    this.state = {
      dataState: {},
      labelsState: {}
    };
  }

  getDataStyles(data, style) {
    const stylesFromData = omit(data, [
      "x", "y", "z", "size", "symbol", "name", "label"
    ]);
    const baseDataStyle = defaults({}, stylesFromData, style);
    return Helpers.evaluateStyle(baseDataStyle, data);
  }

  getMutualSubComponentProps(datum, index, calculatedProps) {
    const { style } = calculatedProps;
    const position = {
      x: calculatedProps.scale.x.call(null, datum.x),
      y: calculatedProps.scale.y.call(null, datum.y)
    };

    const baseSize = ScatterHelpers.getSize(datum, this.props, calculatedProps);

    const symbol = ScatterHelpers.getSymbol(datum, this.props);

    return {
      index,
      datum,
      baseSize,
      symbol,
      style,
      ...position
    };
  }

  addDataComponentProps(mutualProps, getBoundEvents) {
    const {datum, style, index, baseSize} = mutualProps;

    const dataStyle = this.getDataStyles(datum, style.data);
    const size = Helpers.evaluateProp(baseSize, datum);
    const events = getBoundEvents(this.props.events.data, "data");

    return {
      ...mutualProps,
      size,
      events,
      key: `point-${index}`,
      style: dataStyle,
      ...this.state.dataState[index]
    };
  }

  addLabelComponentProps(mutualProps, pointProps, getBoundEvents) {
    const { datum, style, index } = mutualProps;
    const dataStyle = pointProps.style;
    const { size } = pointProps;

    const matchedStyle = pick(dataStyle, ["opacity", "fill"]);
    const padding = style.labels.padding || size * 0.25;
    const baseLabelStyle = defaults({}, style.labels, matchedStyle, {padding});
    const labelStyle = Helpers.evaluateStyle(baseLabelStyle, datum);

    const events = getBoundEvents(this.props.events.labels, "labels");

    return {
      ...mutualProps,
      events,
      style: labelStyle,
      labelComponent: this.props.labelComponent,
      ...this.state.labelsState[index]
    };
  }

  renderPoint(datum, index, calculatedProps) {
    const getBoundEvents = Helpers.getEvents.bind(this);
<<<<<<< HEAD
    const pointComponent = (
      <Point
        key={`point-${index}`}
        index={index}
        style={dataStyle}
        x={position.x}
        y={position.y}
        datum={datum}
        size={size}
        symbol={ScatterHelpers.getSymbol(datum, this.props)}
        events={getBoundEvents(this.props.events.data, "data")}
        {...this.state.dataState[index]}
      />
    );
    if (datum.label) {
      const matchedStyle = pick(dataStyle, ["opacity", "fill"]);
      const padding = style.labels.padding || size * 0.25;
      const baseLabelStyle = defaults({}, style.labels, matchedStyle, {padding});
      const labelStyle = Helpers.evaluateStyle(baseLabelStyle, datum);
=======

    const mutualProps = this.getMutualSubComponentProps(datum, index, calculatedProps);

    const pointProps = this.addDataComponentProps(mutualProps, getBoundEvents);

    const pointComponent = React.cloneElement(this.props.dataComponent, pointProps);

    if (datum.label && this.props.showLabels) {

      const labelProps = this.addLabelComponentProps(mutualProps, pointProps, getBoundEvents);

>>>>>>> 342c01bb
      return (
        <g key={`point-group-${index}`}>
          {pointComponent}
          <PointLabel
            {... labelProps}
          />
        </g>
      );
    }
    return pointComponent;
  }

  renderData(props, style) {
    const data = Data.getData(props);
    const range = {
      x: Helpers.getRange(props, "x"),
      y: Helpers.getRange(props, "y")
    };
    const domain = {
      x: Domain.getDomain(props, "x"),
      y: Domain.getDomain(props, "y")
    };
    const scale = {
      x: Scale.getBaseScale(props, "x").domain(domain.x).range(range.x),
      y: Scale.getBaseScale(props, "y").domain(domain.y).range(range.y)
    };
    const z = props.bubbleProperty || "z";
    const calculatedProps = {data, scale, style, z};
    return data.map((datum, index) => {
      return this.renderPoint(datum, index, calculatedProps);
    });
  }

  render() {
    // If animating, return a `VictoryAnimation` element that will create
    // a new `VictoryScatter` with nearly identical props, except (1) tweened
    // and (2) `animate` set to null so we don't recurse forever.
    if (this.props.animate) {
      // Do less work by having `VictoryAnimation` tween only values that
      // make sense to tween. In the future, allow customization of animated
      // prop whitelist/blacklist?
      const animateData = pick(this.props, [
        "data", "domain", "height", "maxBubbleSize", "padding", "samples", "size",
        "style", "width", "x", "y"
      ]);

      return (
        <VictoryAnimation {...this.props.animate} data={animateData}>
          {(props) => <VictoryScatter {...this.props} {...props} animate={null}/>}
        </VictoryAnimation>
      );
    }
    const style = Helpers.getStyles(
      this.props.style, defaultStyles, this.props.height, this.props.width);
    const group = <g style={style.parent}>{this.renderData(this.props, style)}</g>;
    return this.props.standalone ?
      <svg style={style.parent} {...this.props.events.parent}>{group}</svg> :
      group;
  }
}<|MERGE_RESOLUTION|>--- conflicted
+++ resolved
@@ -328,39 +328,11 @@
 
   renderPoint(datum, index, calculatedProps) {
     const getBoundEvents = Helpers.getEvents.bind(this);
-<<<<<<< HEAD
-    const pointComponent = (
-      <Point
-        key={`point-${index}`}
-        index={index}
-        style={dataStyle}
-        x={position.x}
-        y={position.y}
-        datum={datum}
-        size={size}
-        symbol={ScatterHelpers.getSymbol(datum, this.props)}
-        events={getBoundEvents(this.props.events.data, "data")}
-        {...this.state.dataState[index]}
-      />
-    );
+    const mutualProps = this.getMutualSubComponentProps(datum, index, calculatedProps);
+    const pointProps = this.addDataComponentProps(mutualProps, getBoundEvents);
+    const pointComponent = React.cloneElement(this.props.dataComponent, pointProps);
     if (datum.label) {
-      const matchedStyle = pick(dataStyle, ["opacity", "fill"]);
-      const padding = style.labels.padding || size * 0.25;
-      const baseLabelStyle = defaults({}, style.labels, matchedStyle, {padding});
-      const labelStyle = Helpers.evaluateStyle(baseLabelStyle, datum);
-=======
-
-    const mutualProps = this.getMutualSubComponentProps(datum, index, calculatedProps);
-
-    const pointProps = this.addDataComponentProps(mutualProps, getBoundEvents);
-
-    const pointComponent = React.cloneElement(this.props.dataComponent, pointProps);
-
-    if (datum.label && this.props.showLabels) {
-
       const labelProps = this.addLabelComponentProps(mutualProps, pointProps, getBoundEvents);
-
->>>>>>> 342c01bb
       return (
         <g key={`point-group-${index}`}>
           {pointComponent}
